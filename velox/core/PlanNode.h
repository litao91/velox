/*
 * Copyright (c) Facebook, Inc. and its affiliates.
 *
 * Licensed under the Apache License, Version 2.0 (the "License");
 * you may not use this file except in compliance with the License.
 * You may obtain a copy of the License at
 *
 *     http://www.apache.org/licenses/LICENSE-2.0
 *
 * Unless required by applicable law or agreed to in writing, software
 * distributed under the License is distributed on an "AS IS" BASIS,
 * WITHOUT WARRANTIES OR CONDITIONS OF ANY KIND, either express or implied.
 * See the License for the specific language governing permissions and
 * limitations under the License.
 */
#pragma once

#include "velox/connectors/Connector.h"
#include "velox/core/Expressions.h"
#include "velox/core/QueryConfig.h"

#include "velox/vector/arrow/Abi.h"
#include "velox/vector/arrow/Bridge.h"

namespace facebook::velox::core {

typedef std::string PlanNodeId;

/**
 * Generic representation of InsertTable
 */
struct InsertTableHandle {
 public:
  InsertTableHandle(
      const std::string& connectorId,
      const std::shared_ptr<connector::ConnectorInsertTableHandle>&
          connectorInsertTableHandle)
      : connectorId_(connectorId),
        connectorInsertTableHandle_(connectorInsertTableHandle) {}

  const std::string& connectorId() const {
    return connectorId_;
  }

  const std::shared_ptr<connector::ConnectorInsertTableHandle>&
  connectorInsertTableHandle() const {
    return connectorInsertTableHandle_;
  }

 private:
  // Connector ID
  const std::string connectorId_;

  // Write request to a DataSink of that connector type
  const std::shared_ptr<connector::ConnectorInsertTableHandle>
      connectorInsertTableHandle_;
};

class SortOrder {
 public:
  SortOrder(bool ascending, bool nullsFirst)
      : ascending_(ascending), nullsFirst_(nullsFirst) {}

  bool isAscending() const {
    return ascending_;
  }

  bool isNullsFirst() const {
    return nullsFirst_;
  }

  bool operator==(const SortOrder& other) const {
    return std::tie(ascending_, nullsFirst_) ==
        std::tie(other.ascending_, other.nullsFirst_);
  }

  bool operator!=(const SortOrder& other) const {
    return !(*this == other);
  }

  std::string toString() const {
    return fmt::format(
        "{} NULLS {}",
        (ascending_ ? "ASC" : "DESC"),
        (nullsFirst_ ? "FIRST" : "LAST"));
  }

  folly::dynamic serialize() const;

  static SortOrder deserialize(const folly::dynamic& obj);

 private:
  bool ascending_;
  bool nullsFirst_;
};

FOLLY_ALWAYS_INLINE std::ostream& operator<<(
    std::ostream& os,
    const SortOrder& order) {
  os << order.toString();
  return os;
}

extern const SortOrder kAscNullsFirst;
extern const SortOrder kAscNullsLast;
extern const SortOrder kDescNullsFirst;
extern const SortOrder kDescNullsLast;

class PlanNode : public ISerializable {
 public:
  explicit PlanNode(const PlanNodeId& id) : id_{id} {}

  virtual ~PlanNode() {}

  const PlanNodeId& id() const {
    return id_;
  }

  folly::dynamic serialize() const override;

  static void registerSerDe();

  virtual const RowTypePtr& outputType() const = 0;

  virtual const std::vector<std::shared_ptr<const PlanNode>>& sources()
      const = 0;

  /// Returns true if this is a leaf plan node and corresponding operator
  /// requires an ExchangeClient to retrieve data. For instance, TableScanNode
  /// is a leaf node that doesn't require an ExchangeClient. But ExchangeNode is
  /// a leaf node that requires an ExchangeClient.
  virtual bool requiresExchangeClient() const {
    return false;
  }

  /// Returns true if this is a leaf plan node and corresponding operator
  /// requires splits to make progress. ValueNode is a leaf node that doesn't
  /// require splits, but TableScanNode and ExchangeNode are leaf nodes that
  /// require splits.
  virtual bool requiresSplits() const {
    return false;
  }

  /// Returns true if this plan node operator is spillable and 'queryConfig' has
  /// enabled it.
  virtual bool canSpill(const QueryConfig& queryConfig) const {
    return false;
  }

  /// Returns a set of leaf plan node IDs.
  std::unordered_set<core::PlanNodeId> leafPlanNodeIds() const;

  /// Returns human-friendly representation of the plan. By default, returns the
  /// plan node name. Includes plan node details such as join keys and aggregate
  /// function names if 'detailed' is true. Returns the whole sub-tree if
  /// 'recursive' is true. Includes additional context for each plan node if
  /// 'addContext' is not null.
  ///
  /// @param addContext Optional lambda to add context for a given plan node.
  /// Receives plan node ID, indentation and std::stringstring where to append
  /// the context. Use indentation for second and subsequent lines of a
  /// mult-line context. Do not use indentation for single-line context. Do not
  /// add trailing new-line character for the last or only line of context.
  std::string toString(
      bool detailed = false,
      bool recursive = false,
      std::function<void(
          const PlanNodeId& planNodeId,
          const std::string& indentation,
          std::stringstream& stream)> addContext = nullptr) const {
    std::stringstream stream;
    toString(stream, detailed, recursive, 0, addContext);
    return stream.str();
  }

  /// The name of the plan node, used in toString.
  virtual std::string_view name() const = 0;

  /// Recursively checks the node tree for a first node that satisfy a given
  /// condition. Returns pointer to the node if found, nullptr if not.
  static const PlanNode* findFirstNode(
      const PlanNode* node,
      const std::function<bool(const PlanNode* node)>& predicate) {
    if (predicate(node)) {
      return node;
    }

    // Recursively go further through the sources.
    for (const auto& source : node->sources()) {
      const auto* ret = PlanNode::findFirstNode(source.get(), predicate);
      if (ret != nullptr) {
        return ret;
      }
    }
    return nullptr;
  }

 private:
  // The details of the plan node in textual format.
  virtual void addDetails(std::stringstream& stream) const = 0;

  // Format when detailed and recursive are enabled is:
  //  -> name[details]
  //      -> child1Name [details]
  //         ...
  //      -> child2Name [details]
  //         ...
  void toString(
      std::stringstream& stream,
      bool detailed,
      bool recursive,
      size_t indentationSize,
      std::function<void(
          const PlanNodeId& planNodeId,
          const std::string& indentation,
          std::stringstream& stream)> addContext) const;

  const std::string id_;
};

using PlanNodePtr = std::shared_ptr<const PlanNode>;

class ValuesNode : public PlanNode {
 public:
  ValuesNode(
      const PlanNodeId& id,
      std::vector<RowVectorPtr> values,
      bool parallelizable = false,
      size_t repeatTimes = 1)
      : PlanNode(id),
        values_(std::move(values)),
        outputType_(
            values_.empty()
                ? ROW({})
                : std::dynamic_pointer_cast<const RowType>(values_[0]->type())),
        parallelizable_(parallelizable),
        repeatTimes_(repeatTimes) {}

  const RowTypePtr& outputType() const override {
    return outputType_;
  }

  const std::vector<PlanNodePtr>& sources() const override;

  const std::vector<RowVectorPtr>& values() const {
    return values_;
  }

  // For testing only.
  bool isParallelizable() const {
    return parallelizable_;
  }

  // Controls how many times each input buffer will be produced as input.
  // For example, if `values_` contains 3 rowVectors {v1, v2, v3}
  // and repeatTimes = 2, the following input will be produced:
  //   v1, v2, v3, v1, v2, v3
  size_t repeatTimes() const {
    return repeatTimes_;
  }

  std::string_view name() const override {
    return "Values";
  }

  folly::dynamic serialize() const override;

  static PlanNodePtr create(const folly::dynamic& obj, void* context);

 private:
  void addDetails(std::stringstream& stream) const override;

  const std::vector<RowVectorPtr> values_;
  const RowTypePtr outputType_;
  const bool parallelizable_;
  const size_t repeatTimes_;
};

class ArrowStreamNode : public PlanNode {
 public:
  ArrowStreamNode(
      const PlanNodeId& id,
      RowTypePtr outputType,
      std::shared_ptr<ArrowArrayStream> arrowStream)
      : PlanNode(id),
        outputType_(std::move(outputType)),
        arrowStream_(std::move(arrowStream)) {
    VELOX_CHECK_NOT_NULL(arrowStream_);
  }

  const RowTypePtr& outputType() const override {
    return outputType_;
  }

  const std::vector<PlanNodePtr>& sources() const override;

  const std::shared_ptr<ArrowArrayStream>& arrowStream() const {
    return arrowStream_;
  }

  std::string_view name() const override {
    return "ArrowStream";
  }

  folly::dynamic serialize() const override {
    VELOX_UNSUPPORTED("ArrowStream plan node is not serializable");
  }

 private:
  void addDetails(std::stringstream& stream) const override;

  const RowTypePtr outputType_;
  std::shared_ptr<ArrowArrayStream> arrowStream_;
};

class FilterNode : public PlanNode {
 public:
  FilterNode(const PlanNodeId& id, TypedExprPtr filter, PlanNodePtr source)
      : PlanNode(id), sources_{std::move(source)}, filter_(std::move(filter)) {
    VELOX_CHECK(
        filter_->type()->isBoolean(),
        "Filter expression must be of type BOOLEAN. Got {}.",
        filter_->type()->toString());
  }

  const RowTypePtr& outputType() const override {
    return sources_[0]->outputType();
  }

  const std::vector<PlanNodePtr>& sources() const override {
    return sources_;
  }

  const TypedExprPtr& filter() const {
    return filter_;
  }

  std::string_view name() const override {
    return "Filter";
  }

  folly::dynamic serialize() const override;

  static PlanNodePtr create(const folly::dynamic& obj, void* context);

 private:
  void addDetails(std::stringstream& stream) const override {
    stream << "expression: " << filter_->toString();
  }

  const std::vector<PlanNodePtr> sources_;
  const TypedExprPtr filter_;
};

class ProjectNode : public PlanNode {
 public:
  ProjectNode(
      const PlanNodeId& id,
      std::vector<std::string>&& names,
      std::vector<TypedExprPtr>&& projections,
      PlanNodePtr source)
      : PlanNode(id),
        sources_{source},
        names_(std::move(names)),
        projections_(std::move(projections)),
        outputType_(makeOutputType(names_, projections_)) {}

  ProjectNode(
      const PlanNodeId& id,
      const std::vector<std::string>& names,
      const std::vector<TypedExprPtr>& projections,
      PlanNodePtr source)
      : PlanNode(id),
        sources_{source},
        names_(names),
        projections_(projections),
        outputType_(makeOutputType(names_, projections_)) {}

  const RowTypePtr& outputType() const override {
    return outputType_;
  }

  const std::vector<PlanNodePtr>& sources() const override {
    return sources_;
  }

  const std::vector<std::string>& names() const {
    return names_;
  }

  const std::vector<TypedExprPtr>& projections() const {
    return projections_;
  }

  // This function is virtual to allow customized projections to inherit from
  // this class without re-implementing the other functions.
  virtual std::string_view name() const override {
    return "Project";
  }

  folly::dynamic serialize() const override;

  static PlanNodePtr create(const folly::dynamic& obj, void* context);

 private:
  void addDetails(std::stringstream& stream) const override;

  static RowTypePtr makeOutputType(
      const std::vector<std::string>& names,
      const std::vector<TypedExprPtr>& projections) {
    std::vector<TypePtr> types;
    for (auto& projection : projections) {
      types.push_back(projection->type());
    }

    auto namesCopy = names;
    return std::make_shared<RowType>(std::move(namesCopy), std::move(types));
  }

  const std::vector<PlanNodePtr> sources_;
  const std::vector<std::string> names_;
  const std::vector<TypedExprPtr> projections_;
  const RowTypePtr outputType_;
};

class TableScanNode : public PlanNode {
 public:
  TableScanNode(
      const PlanNodeId& id,
      RowTypePtr outputType,
      const std::shared_ptr<connector::ConnectorTableHandle>& tableHandle,
      const std::unordered_map<
          std::string,
          std::shared_ptr<connector::ColumnHandle>>& assignments)
      : PlanNode(id),
        outputType_(std::move(outputType)),
        tableHandle_(tableHandle),
        assignments_(assignments) {}

  const std::vector<PlanNodePtr>& sources() const override;

  const RowTypePtr& outputType() const override {
    return outputType_;
  }

  bool requiresSplits() const override {
    return true;
  }

  const std::shared_ptr<connector::ConnectorTableHandle>& tableHandle() const {
    return tableHandle_;
  }

  const std::
      unordered_map<std::string, std::shared_ptr<connector::ColumnHandle>>&
      assignments() const {
    return assignments_;
  }

  std::string_view name() const override {
    return "TableScan";
  }

  folly::dynamic serialize() const override;

  static PlanNodePtr create(const folly::dynamic& obj, void* context);

 private:
  void addDetails(std::stringstream& stream) const override;

  const RowTypePtr outputType_;
  const std::shared_ptr<connector::ConnectorTableHandle> tableHandle_;
  const std::
      unordered_map<std::string, std::shared_ptr<connector::ColumnHandle>>
          assignments_;
};

class TableWriteNode : public PlanNode {
 public:
  TableWriteNode(
      const PlanNodeId& id,
      const RowTypePtr& columns,
      const std::vector<std::string>& columnNames,
      const std::shared_ptr<InsertTableHandle>& insertTableHandle,
      RowTypePtr outputType,
      connector::CommitStrategy commitStrategy,
      const PlanNodePtr& source)
      : PlanNode(id),
        sources_{source},
        columns_{columns},
        columnNames_{columnNames},
        insertTableHandle_(insertTableHandle),
        outputType_(std::move(outputType)),
        commitStrategy_(commitStrategy) {
    VELOX_CHECK_EQ(columns->size(), columnNames.size());
    for (const auto& column : columns->names()) {
      VELOX_CHECK(source->outputType()->containsChild(column));
    }
  }

  const std::vector<PlanNodePtr>& sources() const override {
    return sources_;
  }

  const RowTypePtr& outputType() const override {
    return outputType_;
  }

  // The subset of columns in the output of the source node, potentially in
  // different order, to write to the table.
  const RowTypePtr& columns() const {
    return columns_;
  }

  // Column names to use when writing the table. This vector is aligned with
  // 'columns' vector.
  const std::vector<std::string>& columnNames() const {
    return columnNames_;
  }

  const std::shared_ptr<InsertTableHandle>& insertTableHandle() const {
    return insertTableHandle_;
  }

  connector::CommitStrategy commitStrategy() const {
    return commitStrategy_;
  }

  std::string_view name() const override {
    return "TableWrite";
  }

  folly::dynamic serialize() const override;

  static PlanNodePtr create(const folly::dynamic& obj, void* context);

 private:
  void addDetails(std::stringstream& stream) const override;

  const std::vector<PlanNodePtr> sources_;
  const RowTypePtr columns_;
  const std::vector<std::string> columnNames_;
  const std::shared_ptr<InsertTableHandle> insertTableHandle_;
  const RowTypePtr outputType_;
  const connector::CommitStrategy commitStrategy_;
};

class AggregationNode : public PlanNode {
 public:
  enum class Step {
    // raw input in - partial result out
    kPartial,
    // partial result in - final result out
    kFinal,
    // partial result in - partial result out
    kIntermediate,
    // raw input in - final result out
    kSingle
  };

  static const char* stepName(Step step);

  static Step stepFromName(const std::string& name);

  /// Aggregate function call.
  struct Aggregate {
    /// Function name and input column names.
    CallTypedExprPtr call;

    /// Optional name of input column to use as a mask. Column type must be
    /// BOOLEAN.
    FieldAccessTypedExprPtr mask;

    /// Optional list of input columns to sort by before applying aggregate
    /// function.
    std::vector<FieldAccessTypedExprPtr> sortingKeys;

    /// A list of sorting orders that goes together with 'sortingKeys'.
    std::vector<SortOrder> sortingOrders;

    folly::dynamic serialize() const;

    static Aggregate deserialize(const folly::dynamic& obj, void* context);
  };

  AggregationNode(
      const PlanNodeId& id,
      Step step,
      const std::vector<FieldAccessTypedExprPtr>& groupingKeys,
      const std::vector<FieldAccessTypedExprPtr>& preGroupedKeys,
      const std::vector<std::string>& aggregateNames,
      const std::vector<Aggregate>& aggregates,
      bool ignoreNullKeys,
      PlanNodePtr source);

// TODO Remove after Prestissimo is updated.
#ifdef VELOX_ENABLE_BACKWARD_COMPATIBILITY
  static std::vector<Aggregate> toAggregates(
      const std::vector<CallTypedExprPtr>& calls,
      const std::vector<FieldAccessTypedExprPtr>& aggregateMasks) {
    std::vector<Aggregate> aggregates;
    aggregates.reserve(calls.size());
    for (auto i = 0; i < calls.size(); ++i) {
      if (i < aggregateMasks.size()) {
        aggregates.push_back({calls[i], aggregateMasks[i], {}, {}});
      } else {
        aggregates.push_back({calls[i], nullptr, {}, {}});
      }
    }
    return aggregates;
  }

  /**
   * @param preGroupedKeys A subset of the 'groupingKeys' on which the input is
   * clustered, i.e. identical sets of values for these keys always appear next
   * to each other. Can be empty. If contains all the 'groupingKeys', the
   * aggregation will run in streaming mode.
   * @param ignoreNullKeys True if rows with at least one null key should be
   * ignored. Used when group by is a source of a join build side and grouping
   * keys are join keys.
   */
  AggregationNode(
      const PlanNodeId& id,
      Step step,
      const std::vector<FieldAccessTypedExprPtr>& groupingKeys,
      const std::vector<FieldAccessTypedExprPtr>& preGroupedKeys,
      const std::vector<std::string>& aggregateNames,
      const std::vector<CallTypedExprPtr>& aggregates,
      const std::vector<FieldAccessTypedExprPtr>& aggregateMasks,
      bool ignoreNullKeys,
      PlanNodePtr source)
      : AggregationNode(
            id,
            step,
            groupingKeys,
            preGroupedKeys,
            aggregateNames,
            toAggregates(aggregates, aggregateMasks),
            ignoreNullKeys,
            source) {}
#endif

  const std::vector<PlanNodePtr>& sources() const override {
    return sources_;
  }

  const RowTypePtr& outputType() const override {
    return outputType_;
  }

  Step step() const {
    return step_;
  }

  const std::vector<FieldAccessTypedExprPtr>& groupingKeys() const {
    return groupingKeys_;
  }

  const std::vector<FieldAccessTypedExprPtr>& preGroupedKeys() const {
    return preGroupedKeys_;
  }

  const std::vector<std::string>& aggregateNames() const {
    return aggregateNames_;
  }

  const std::vector<Aggregate>& aggregates() const {
    return aggregates_;
  }

  bool ignoreNullKeys() const {
    return ignoreNullKeys_;
  }

  std::string_view name() const override {
    return "Aggregation";
  }

  bool canSpill(const QueryConfig& queryConfig) const override {
    // NOTE: as for now, we don't allow spilling for distinct aggregation
    // (https://github.com/facebookincubator/velox/issues/3263) and pre-grouped
    // aggregation (https://github.com/facebookincubator/velox/issues/3264). We
    // will add support later to re-enable.
    return (isFinal() || isSingle()) && !(aggregates().empty()) &&
        preGroupedKeys().empty() && queryConfig.aggregationSpillEnabled();
  }

  bool isFinal() const {
    return step_ == Step::kFinal;
  }

  bool isSingle() const {
    return step_ == Step::kSingle;
  }

  folly::dynamic serialize() const override;

  static PlanNodePtr create(const folly::dynamic& obj, void* context);

 private:
  void addDetails(std::stringstream& stream) const override;

  const Step step_;
  const std::vector<FieldAccessTypedExprPtr> groupingKeys_;
  const std::vector<FieldAccessTypedExprPtr> preGroupedKeys_;
  const std::vector<std::string> aggregateNames_;
  const std::vector<Aggregate> aggregates_;
  const bool ignoreNullKeys_;
  const std::vector<PlanNodePtr> sources_;
  const RowTypePtr outputType_;
};

inline std::ostream& operator<<(
    std::ostream& out,
    const AggregationNode::Step& step) {
  switch (step) {
    case AggregationNode::Step::kFinal:
      return out << "FINAL";
    case AggregationNode::Step::kIntermediate:
      return out << "INTERMEDIATE";
    case AggregationNode::Step::kPartial:
      return out << "PARTIAL";
    case AggregationNode::Step::kSingle:
      return out << "SINGLE";
  }
  VELOX_UNREACHABLE();
}

inline std::string mapAggregationStepToName(const AggregationNode::Step& step) {
  std::stringstream ss;
  ss << step;
  return ss.str();
}

/// Plan node used to implement aggregations over grouping sets. Duplicates the
/// aggregation input for each set of grouping keys. The output contains one
/// column for each grouping key, followed by aggregation inputs, followed by a
/// column containing grouping set ID. For a given grouping set, a subset
/// of the grouping key columns present in the set are populated with values.
/// The rest of the grouping key columns are filled in with nulls.
class GroupIdNode : public PlanNode {
 public:
  struct GroupingKeyInfo {
    // The name to use in the output.
    std::string output;
    // The input field.
    FieldAccessTypedExprPtr input;

    folly::dynamic serialize() const;
  };

  /// @param id Plan node ID.
  /// @param groupingSets A list of grouping key sets. Grouping keys within the
  /// set must be unique, but grouping keys across sets may repeat.
  /// @param groupingKeyInfos The names and order of the grouping keys in the
  /// output.
  /// @param aggregationInputs Columns that contain inputs to the aggregate
  /// functions.
  /// @param groupIdName Name of the column that will contain the grouping set
  /// ID (a zero based integer).
  /// @param source Input plan node.
  GroupIdNode(
      PlanNodeId id,
      std::vector<std::vector<FieldAccessTypedExprPtr>> groupingSets,
      std::vector<GroupingKeyInfo> groupingKeyInfos,
      std::vector<FieldAccessTypedExprPtr> aggregationInputs,
      std::string groupIdName,
      PlanNodePtr source);

  const RowTypePtr& outputType() const override {
    return outputType_;
  }

  const std::vector<PlanNodePtr>& sources() const override {
    return sources_;
  }

  const std::vector<std::vector<FieldAccessTypedExprPtr>>& groupingSets()
      const {
    return groupingSets_;
  }

  const std::vector<GroupingKeyInfo>& groupingKeyInfos() const {
    return groupingKeyInfos_;
  }

  const std::vector<FieldAccessTypedExprPtr>& aggregationInputs() const {
    return aggregationInputs_;
  }

  const std::string& groupIdName() {
    return groupIdName_;
  }

  int32_t numGroupingKeys() const {
    return outputType_->size() - aggregationInputs_.size() - 1;
  }

  std::string_view name() const override {
    return "GroupId";
  }

  folly::dynamic serialize() const override;

  static PlanNodePtr create(const folly::dynamic& obj, void* context);

 private:
  void addDetails(std::stringstream& stream) const override;

  const std::vector<PlanNodePtr> sources_;
  const RowTypePtr outputType_;
  const std::vector<std::vector<FieldAccessTypedExprPtr>> groupingSets_;
  const std::vector<GroupingKeyInfo> groupingKeyInfos_;
  const std::vector<FieldAccessTypedExprPtr> aggregationInputs_;
  const std::string groupIdName_;
};

class ExchangeNode : public PlanNode {
 public:
  ExchangeNode(const PlanNodeId& id, RowTypePtr type)
      : PlanNode(id), outputType_(type) {}

  const RowTypePtr& outputType() const override {
    return outputType_;
  }

  const std::vector<PlanNodePtr>& sources() const override;

  bool requiresExchangeClient() const override {
    return true;
  }

  bool requiresSplits() const override {
    return true;
  }

  std::string_view name() const override {
    return "Exchange";
  }

  folly::dynamic serialize() const override;

  static PlanNodePtr create(const folly::dynamic& obj, void* context);

 private:
  void addDetails(std::stringstream& stream) const override;

  RowTypePtr outputType_;
};

class MergeExchangeNode : public ExchangeNode {
 public:
  explicit MergeExchangeNode(
      const PlanNodeId& id,
      const RowTypePtr& type,
      const std::vector<FieldAccessTypedExprPtr>& sortingKeys,
      const std::vector<SortOrder>& sortingOrders)
      : ExchangeNode(id, type),
        sortingKeys_(sortingKeys),
        sortingOrders_(sortingOrders) {}

  const std::vector<FieldAccessTypedExprPtr>& sortingKeys() const {
    return sortingKeys_;
  }

  const std::vector<SortOrder>& sortingOrders() const {
    return sortingOrders_;
  }

  std::string_view name() const override {
    return "MergeExchange";
  }

  folly::dynamic serialize() const override;

  static PlanNodePtr create(const folly::dynamic& obj, void* context);

 private:
  void addDetails(std::stringstream& stream) const override;

  const std::vector<FieldAccessTypedExprPtr> sortingKeys_;
  const std::vector<SortOrder> sortingOrders_;
};

class LocalMergeNode : public PlanNode {
 public:
  LocalMergeNode(
      const PlanNodeId& id,
      std::vector<FieldAccessTypedExprPtr> sortingKeys,
      std::vector<SortOrder> sortingOrders,
      std::vector<PlanNodePtr> sources)
      : PlanNode(id),
        sources_{std::move(sources)},
        sortingKeys_{std::move(sortingKeys)},
        sortingOrders_{std::move(sortingOrders)} {}

  const RowTypePtr& outputType() const override {
    return sources_[0]->outputType();
  }

  const std::vector<PlanNodePtr>& sources() const override {
    return sources_;
  }

  const std::vector<FieldAccessTypedExprPtr>& sortingKeys() const {
    return sortingKeys_;
  }

  const std::vector<SortOrder>& sortingOrders() const {
    return sortingOrders_;
  }

  std::string_view name() const override {
    return "LocalMerge";
  }

  folly::dynamic serialize() const override;

  static PlanNodePtr create(const folly::dynamic& obj, void* context);

 private:
  void addDetails(std::stringstream& stream) const override;

  const std::vector<PlanNodePtr> sources_;
  const std::vector<FieldAccessTypedExprPtr> sortingKeys_;
  const std::vector<SortOrder> sortingOrders_;
};

/// Calculates partition number for each row of the specified vector.
class PartitionFunction {
 public:
  virtual ~PartitionFunction() = default;

  /// @param input RowVector to split into partitions.
  /// @param [out] partitions Computed partition numbers for each row in
  /// 'input'.
  virtual void partition(
      const RowVector& input,
      std::vector<uint32_t>& partitions) = 0;
};

/// Factory class for creating PartitionFunction instances.
class PartitionFunctionSpec : public ISerializable {
 public:
  virtual std::unique_ptr<PartitionFunction> create(
      int numPartitions) const = 0;

  virtual ~PartitionFunctionSpec() = default;

  virtual std::string toString() const = 0;
};

using PartitionFunctionSpecPtr = std::shared_ptr<const PartitionFunctionSpec>;

class GatherPartitionFunctionSpec : public PartitionFunctionSpec {
 public:
  std::unique_ptr<PartitionFunction> create(
      int /* numPartitions */) const override {
    VELOX_UNREACHABLE();
  }

  std::string toString() const override {
    return "gather";
  }

  folly::dynamic serialize() const override {
    folly::dynamic obj = folly::dynamic::object;
    obj["name"] = "GatherPartitionFunctionSpec";
    return obj;
  }

  static PartitionFunctionSpecPtr deserialize(
      const folly::dynamic& /* obj */,
      void* /* context */) {
    return std::make_shared<GatherPartitionFunctionSpec>();
  }
};

/// Partitions data using specified partition function. The number of partitions
/// is determined by the parallelism of the upstream pipeline. Can be used to
/// gather data from multiple sources.
class LocalPartitionNode : public PlanNode {
 public:
  enum class Type {
    // N-to-1 exchange.
    kGather,
    // N-to-M shuffle.
    kRepartition,
  };

  static const char* typeName(Type type);

  static Type typeFromName(const std::string& name);

  LocalPartitionNode(
      const PlanNodeId& id,
      Type type,
      PartitionFunctionSpecPtr partitionFunctionSpec,
      std::vector<PlanNodePtr> sources)
      : PlanNode(id),
        type_{type},
        sources_{std::move(sources)},
        partitionFunctionSpec_{std::move(partitionFunctionSpec)} {
    VELOX_USER_CHECK_GT(
        sources_.size(),
        0,
        "Local repartitioning node requires at least one source");

    VELOX_USER_CHECK_NOT_NULL(partitionFunctionSpec_);

    for (auto i = 1; i < sources_.size(); ++i) {
      VELOX_USER_CHECK(
          *sources_[i]->outputType() == *sources_[0]->outputType(),
          "All sources of the LocalPartitionedNode must have the same output type: {} vs. {}.",
          sources_[i]->outputType()->toString(),
          sources_[0]->outputType()->toString());
    }
  }

  static std::shared_ptr<LocalPartitionNode> gather(
      const PlanNodeId& id,
      std::vector<PlanNodePtr> sources) {
    return std::make_shared<LocalPartitionNode>(
        id,
        Type::kGather,
        std::make_shared<GatherPartitionFunctionSpec>(),
        std::move(sources));
  }

  Type type() const {
    return type_;
  }

  const RowTypePtr& outputType() const override {
    return sources_[0]->outputType();
  }

  const std::vector<PlanNodePtr>& sources() const override {
    return sources_;
  }

  const PartitionFunctionSpec& partitionFunctionSpec() const {
    return *partitionFunctionSpec_;
  }

  std::string_view name() const override {
    return "LocalPartition";
  }

  folly::dynamic serialize() const override;

  static PlanNodePtr create(const folly::dynamic& obj, void* context);

 private:
  void addDetails(std::stringstream& stream) const override;

  const Type type_;
  const std::vector<PlanNodePtr> sources_;
  const PartitionFunctionSpecPtr partitionFunctionSpec_;
};

class PartitionedOutputNode : public PlanNode {
 public:
  PartitionedOutputNode(
      const PlanNodeId& id,
      const std::vector<TypedExprPtr>& keys,
      int numPartitions,
      bool broadcast,
      bool replicateNullsAndAny,
      PartitionFunctionSpecPtr partitionFunctionSpec,
      RowTypePtr outputType,
      PlanNodePtr source)
      : PlanNode(id),
        sources_{{std::move(source)}},
        keys_(keys),
        numPartitions_(numPartitions),
        broadcast_(broadcast),
        replicateNullsAndAny_(replicateNullsAndAny),
        partitionFunctionSpec_(std::move(partitionFunctionSpec)),
        outputType_(std::move(outputType)) {
    VELOX_CHECK(numPartitions > 0, "numPartitions must be greater than zero");
    if (numPartitions == 1) {
      VELOX_CHECK(
          keys_.empty(),
          "Non-empty partitioning keys require more than one partition");
    }
    if (broadcast) {
      VELOX_CHECK(
          keys_.empty(),
          "Broadcast partitioning doesn't allow for partitioning keys");
    }
  }

  static std::shared_ptr<PartitionedOutputNode> broadcast(
      const PlanNodeId& id,
      int numPartitions,
      RowTypePtr outputType,
      PlanNodePtr source) {
    std::vector<TypedExprPtr> noKeys;
    return std::make_shared<PartitionedOutputNode>(
        id,
        noKeys,
        numPartitions,
        true,
        false,
        std::make_shared<GatherPartitionFunctionSpec>(),
        std::move(outputType),
        std::move(source));
  }

  static std::shared_ptr<PartitionedOutputNode>
  single(const PlanNodeId& id, RowTypePtr outputType, PlanNodePtr source) {
    std::vector<TypedExprPtr> noKeys;
    return std::make_shared<PartitionedOutputNode>(
        id,
        noKeys,
        1,
        false,
        false,
        std::make_shared<GatherPartitionFunctionSpec>(),
        std::move(outputType),
        std::move(source));
  }

  const RowTypePtr& outputType() const override {
    return outputType_;
  }

  const std::vector<PlanNodePtr>& sources() const override {
    return sources_;
  }

  const RowTypePtr& inputType() const {
    return sources_[0]->outputType();
  }

  const std::vector<TypedExprPtr>& keys() const {
    return keys_;
  }

  int numPartitions() const {
    return numPartitions_;
  }

  bool isBroadcast() const {
    return broadcast_;
  }

  /// Returns true if an arbitrary row and all rows with null keys must be
  /// replicated to all destinations. This is used to ensure correct results for
  /// anti-join which requires all nodes to know whether combined build side is
  /// empty and whether it has any entry with null join key.
  bool isReplicateNullsAndAny() const {
    return replicateNullsAndAny_;
  }

  const PartitionFunctionSpecPtr& partitionFunctionSpecPtr() const {
    return partitionFunctionSpec_;
  }

  const PartitionFunctionSpec& partitionFunctionSpec() const {
    return *partitionFunctionSpec_;
  }

  std::string_view name() const override {
    return "PartitionedOutput";
  }

  folly::dynamic serialize() const override;

  static PlanNodePtr create(const folly::dynamic& obj, void* context);

 private:
  void addDetails(std::stringstream& stream) const override;

  const std::vector<PlanNodePtr> sources_;
  const std::vector<TypedExprPtr> keys_;
  const int numPartitions_;
  const bool broadcast_;
  const bool replicateNullsAndAny_;
  const PartitionFunctionSpecPtr partitionFunctionSpec_;
  const RowTypePtr outputType_;
};

enum class JoinType {
  // For each row on the left, find all matching rows on the right and return
  // all combinations.
  kInner,
  // For each row on the left, find all matching rows on the right and return
  // all combinations. In addition, return all rows from the left that have no
  // match on the right with right-side columns filled with nulls.
  kLeft,
  // Opposite of kLeft. For each row on the right, find all matching rows on the
  // left and return all combinations. In addition, return all rows from the
  // right that have no match on the left with left-side columns filled with
  // nulls.
  kRight,
  // A "union" of kLeft and kRight. For each row on the left, find all matching
  // rows on the right and return all combinations. In addition, return all rows
  // from the left that have no
  // match on the right with right-side columns filled with nulls. Also, return
  // all rows from the
  // right that have no match on the left with left-side columns filled with
  // nulls.
  kFull,
  // Return a subset of rows from the left side which have a match on the right
  // side. For this join type, cardinality of the output is less than or equal
  // to the cardinality of the left side.
  kLeftSemiFilter,
  // Return each row from the left side with a boolean flag indicating whether
  // there exists a match on the right side. For this join type, cardinality of
  // the output equals the cardinality of the left side.
  //
  // The handling of the rows with nulls in the join key depends on the
  // 'nullAware' boolean specified separately.
  //
  // Null-aware join follows IN semantic. Regular join follows EXISTS semantic.
  kLeftSemiProject,
  // Opposite of kLeftSemiFilter. Return a subset of rows from the right side
  // which have a match on the left side. For this join type, cardinality of the
  // output is less than or equal to the cardinality of the right side.
  kRightSemiFilter,
  // Opposite of kLeftSemiProject. Return each row from the right side with a
  // boolean flag indicating whether there exists a match on the left side. For
  // this join type, cardinality of the output equals the cardinality of the
  // right side.
  //
  // The handling of the rows with nulls in the join key depends on the
  // 'nullAware' boolean specified separately.
  //
  // Null-aware join follows IN semantic. Regular join follows EXISTS semantic.
  kRightSemiProject,
  // Return each row from the left side which has no match on the right side.
  // The handling of the rows with nulls in the join key depends on the
  // 'nullAware' boolean specified separately.
  //
  // Null-aware join follows NOT IN semantic:
  // (1) return empty result if the right side contains a record with a null in
  // the join key;
  // (2) return left-side row with null in the join key only when
  // the right side is empty.
  //
  // Regular anti join follows NOT EXISTS semantic:
  // (1) ignore right-side rows with nulls in the join keys;
  // (2) unconditionally return left side rows with nulls in the join keys.
  kAnti,
};

const char* joinTypeName(JoinType joinType);

JoinType joinTypeFromName(const std::string& name);

inline bool isInnerJoin(JoinType joinType) {
  return joinType == JoinType::kInner;
}

inline bool isLeftJoin(JoinType joinType) {
  return joinType == JoinType::kLeft;
}

inline bool isRightJoin(JoinType joinType) {
  return joinType == JoinType::kRight;
}

inline bool isFullJoin(JoinType joinType) {
  return joinType == JoinType::kFull;
}

inline bool isLeftSemiFilterJoin(JoinType joinType) {
  return joinType == JoinType::kLeftSemiFilter;
}

inline bool isLeftSemiProjectJoin(JoinType joinType) {
  return joinType == JoinType::kLeftSemiProject;
}

inline bool isRightSemiFilterJoin(JoinType joinType) {
  return joinType == JoinType::kRightSemiFilter;
}

inline bool isRightSemiProjectJoin(JoinType joinType) {
  return joinType == JoinType::kRightSemiProject;
}

inline bool isAntiJoin(JoinType joinType) {
  return joinType == JoinType::kAnti;
}

inline bool isNullAwareSupported(core::JoinType joinType) {
  return joinType == JoinType::kAnti ||
      joinType == JoinType::kLeftSemiProject ||
      joinType == JoinType::kRightSemiProject;
}

/// Abstract class representing inner/outer/semi/anti joins. Used as a base
/// class for specific join implementations, e.g. hash and merge joins.
class AbstractJoinNode : public PlanNode {
 public:
  AbstractJoinNode(
      const PlanNodeId& id,
      JoinType joinType,
      const std::vector<FieldAccessTypedExprPtr>& leftKeys,
      const std::vector<FieldAccessTypedExprPtr>& rightKeys,
      TypedExprPtr filter,
      PlanNodePtr left,
      PlanNodePtr right,
      RowTypePtr outputType);

  const std::vector<PlanNodePtr>& sources() const override {
    return sources_;
  }

  const RowTypePtr& outputType() const override {
    return outputType_;
  }

  JoinType joinType() const {
    return joinType_;
  }

  bool isInnerJoin() const {
    return joinType_ == JoinType::kInner;
  }

  bool isLeftJoin() const {
    return joinType_ == JoinType::kLeft;
  }

  bool isRightJoin() const {
    return joinType_ == JoinType::kRight;
  }

  bool isFullJoin() const {
    return joinType_ == JoinType::kFull;
  }

  bool isLeftSemiFilterJoin() const {
    return joinType_ == JoinType::kLeftSemiFilter;
  }

  bool isLeftSemiProjectJoin() const {
    return joinType_ == JoinType::kLeftSemiProject;
  }

  bool isRightSemiFilterJoin() const {
    return joinType_ == JoinType::kRightSemiFilter;
  }

  bool isRightSemiProjectJoin() const {
    return joinType_ == JoinType::kRightSemiProject;
  }

  bool isAntiJoin() const {
    return joinType_ == JoinType::kAnti;
  }

  const std::vector<FieldAccessTypedExprPtr>& leftKeys() const {
    return leftKeys_;
  }

  const std::vector<FieldAccessTypedExprPtr>& rightKeys() const {
    return rightKeys_;
  }

  const TypedExprPtr& filter() const {
    return filter_;
  }

 protected:
  void addDetails(std::stringstream& stream) const override;

  folly::dynamic serializeBase() const;

  const JoinType joinType_;
  const std::vector<FieldAccessTypedExprPtr> leftKeys_;
  const std::vector<FieldAccessTypedExprPtr> rightKeys_;
  // Optional join filter, nullptr if absent. This is applied to
  // join hits and if this is false, the hit turns into a miss, which
  // has a special meaning for outer joins. For inner joins, this is
  // equivalent to a Filter above the join.
  const TypedExprPtr filter_;
  const std::vector<PlanNodePtr> sources_;
  const RowTypePtr outputType_;
};

/// Represents inner/outer/semi/anti hash joins. Translates to an
/// exec::HashBuild and exec::HashProbe. A separate pipeline is produced for the
/// build side when generating exec::Operators.
///
/// 'nullAware' boolean applies to semi and anti joins. When true, the join
/// semantic is IN / NOT IN. When false, the join semantic is EXISTS / NOT
/// EXISTS.
class HashJoinNode : public AbstractJoinNode {
 public:
  HashJoinNode(
      const PlanNodeId& id,
      JoinType joinType,
      bool nullAware,
      const std::vector<FieldAccessTypedExprPtr>& leftKeys,
      const std::vector<FieldAccessTypedExprPtr>& rightKeys,
      TypedExprPtr filter,
      PlanNodePtr left,
      PlanNodePtr right,
      RowTypePtr outputType)
      : AbstractJoinNode(
            id,
            joinType,
            leftKeys,
            rightKeys,
            std::move(filter),
            std::move(left),
            std::move(right),
            std::move(outputType)),
        nullAware_{nullAware} {
    if (nullAware) {
      VELOX_USER_CHECK(
          isNullAwareSupported(joinType),
          "Null-aware flag is supported only for semi and anti joins");
      VELOX_USER_CHECK_EQ(
          1, leftKeys_.size(), "Null-aware joins allow only one join key");

      if (filter_) {
        VELOX_USER_CHECK(
            !isRightSemiProjectJoin(),
            "Null-aware right semi project join doesn't support extra filter");
      }
    }
  }

  std::string_view name() const override {
    return "HashJoin";
  }

  bool canSpill(const QueryConfig& queryConfig) const override {
    // NOTE: as for now, we don't allow spilling for null-aware anti-join with
    // filter set. It requires to cross join the null-key probe rows with all
    // the build-side rows for filter evaluation which is not supported under
    // spilling.
    return !(isAntiJoin() && nullAware_ && filter() != nullptr) &&
        queryConfig.joinSpillEnabled();
  }

  bool isNullAware() const {
    return nullAware_;
  }

  folly::dynamic serialize() const override;

  static PlanNodePtr create(const folly::dynamic& obj, void* context);

 private:
  void addDetails(std::stringstream& stream) const override;

  const bool nullAware_;
};

/// Represents inner/outer/semi/anti merge joins. Translates to an
/// exec::MergeJoin operator. Assumes that both left and right input data is
/// sorted on the join keys. A separate pipeline that puts its output into
/// exec::MergeJoinSource is produced for the right side when generating
/// exec::Operators.
class MergeJoinNode : public AbstractJoinNode {
 public:
  MergeJoinNode(
      const PlanNodeId& id,
      JoinType joinType,
      const std::vector<FieldAccessTypedExprPtr>& leftKeys,
      const std::vector<FieldAccessTypedExprPtr>& rightKeys,
      TypedExprPtr filter,
      PlanNodePtr left,
      PlanNodePtr right,
      RowTypePtr outputType)
      : AbstractJoinNode(
            id,
            joinType,
            leftKeys,
            rightKeys,
            std::move(filter),
            std::move(left),
            std::move(right),
            std::move(outputType)) {}

  std::string_view name() const override {
    return "MergeJoin";
  }

  folly::dynamic serialize() const override;

  static PlanNodePtr create(const folly::dynamic& obj, void* context);
};

/// Represents inner/outer nested loop joins. Translates to an
/// exec::NestedLoopJoinProbe and exec::NestedLoopJoinBuild. A separate pipeline
/// is produced for the build side when generating exec::Operators.
///
/// Nested loop join supports both equal and non-equal joins. Expressions
/// specified in joinCondition are evaluated on every combination of left/right
/// tuple, to emit result.
///
/// To create Cartesian product of the left/right's output, use the constructor
/// without `joinType` and `joinCondition` parameter.
class NestedLoopJoinNode : public PlanNode {
 public:
  NestedLoopJoinNode(
      const PlanNodeId& id,
      JoinType joinType,
      TypedExprPtr joinCondition,
      PlanNodePtr left,
      PlanNodePtr right,
      RowTypePtr outputType);

  NestedLoopJoinNode(
      const PlanNodeId& id,
      PlanNodePtr left,
      PlanNodePtr right,
      RowTypePtr outputType);

  const std::vector<PlanNodePtr>& sources() const override {
    return sources_;
  }

  const RowTypePtr& outputType() const override {
    return outputType_;
  }

  std::string_view name() const override {
    return "NestedLoopJoin";
  }

  const TypedExprPtr& joinCondition() const {
    return joinCondition_;
  }

  JoinType joinType() const {
    return joinType_;
  }

  folly::dynamic serialize() const override;

  static PlanNodePtr create(const folly::dynamic& obj, void* context);

 private:
  void addDetails(std::stringstream& stream) const override;

  const JoinType joinType_;
  const TypedExprPtr joinCondition_;
  const std::vector<PlanNodePtr> sources_;
  const RowTypePtr outputType_;
};

// Represents the 'SortBy' node in the plan.
class OrderByNode : public PlanNode {
 public:
  OrderByNode(
      const PlanNodeId& id,
      const std::vector<FieldAccessTypedExprPtr>& sortingKeys,
      const std::vector<SortOrder>& sortingOrders,
      bool isPartial,
      const PlanNodePtr& source)
      : PlanNode(id),
        sortingKeys_(sortingKeys),
        sortingOrders_(sortingOrders),
        isPartial_(isPartial),
        sources_{source} {
    VELOX_CHECK(!sortingKeys.empty(), "OrderBy must specify sorting keys");
    VELOX_CHECK_EQ(
        sortingKeys.size(),
        sortingOrders.size(),
        "Number of sorting keys and sorting orders in OrderBy must be the same");
  }

  const std::vector<FieldAccessTypedExprPtr>& sortingKeys() const {
    return sortingKeys_;
  }

  const std::vector<SortOrder>& sortingOrders() const {
    return sortingOrders_;
  }

  bool canSpill(const QueryConfig& queryConfig) const override {
    return queryConfig.orderBySpillEnabled();
  }

  const RowTypePtr& outputType() const override {
    return sources_[0]->outputType();
  }

  const std::vector<PlanNodePtr>& sources() const override {
    return sources_;
  }

  // True if this node only sorts a portion of the final result. If it is
  // true, a local merge or merge exchange is required to merge the sorted
  // runs.
  bool isPartial() const {
    return isPartial_;
  }

  std::string_view name() const override {
    return "OrderBy";
  }

  folly::dynamic serialize() const override;

  static PlanNodePtr create(const folly::dynamic& obj, void* context);

 private:
  void addDetails(std::stringstream& stream) const override;

  const std::vector<FieldAccessTypedExprPtr> sortingKeys_;
  const std::vector<SortOrder> sortingOrders_;
  const bool isPartial_;
  const std::vector<PlanNodePtr> sources_;
};

class TopNNode : public PlanNode {
 public:
  TopNNode(
      const PlanNodeId& id,
      const std::vector<FieldAccessTypedExprPtr>& sortingKeys,
      const std::vector<SortOrder>& sortingOrders,
      int32_t count,
      bool isPartial,
      const PlanNodePtr& source)
      : PlanNode(id),
        sortingKeys_(sortingKeys),
        sortingOrders_(sortingOrders),
        count_(count),
        isPartial_(isPartial),
        sources_{source} {
    VELOX_CHECK(!sortingKeys.empty(), "TopN must specify sorting keys");
    VELOX_CHECK(
        sortingKeys.size() == sortingOrders.size(),
        "Number of sorting keys and sorting orders in TopN must be the same");
    VELOX_CHECK(
        count > 0,
        "TopN must specify greater than zero number of rows to keep");
  }

  const std::vector<FieldAccessTypedExprPtr>& sortingKeys() const {
    return sortingKeys_;
  }

  const std::vector<SortOrder>& sortingOrders() const {
    return sortingOrders_;
  }

  const RowTypePtr& outputType() const override {
    return sources_[0]->outputType();
  }

  const std::vector<PlanNodePtr>& sources() const override {
    return sources_;
  }

  int32_t count() const {
    return count_;
  }

  bool isPartial() const {
    return isPartial_;
  }

  std::string_view name() const override {
    return "TopN";
  }

  folly::dynamic serialize() const override;

  static PlanNodePtr create(const folly::dynamic& obj, void* context);

 private:
  void addDetails(std::stringstream& stream) const override;

  const std::vector<FieldAccessTypedExprPtr> sortingKeys_;
  const std::vector<SortOrder> sortingOrders_;
  const int32_t count_;
  const bool isPartial_;
  const std::vector<PlanNodePtr> sources_;
};

class LimitNode : public PlanNode {
 public:
  // @param isPartial Boolean indicating whether Limit node generates partial
  // results on local workers or finalizes the partial results from `PARTIAL`
  // nodes.
  LimitNode(
      const PlanNodeId& id,
      int32_t offset,
      int32_t count,
      bool isPartial,
      const PlanNodePtr& source)
      : PlanNode(id),
        offset_(offset),
        count_(count),
        isPartial_(isPartial),
        sources_{source} {
    VELOX_CHECK(
        count > 0,
        "Limit must specify greater than zero number of rows to keep");
  }

  const RowTypePtr& outputType() const override {
    return sources_[0]->outputType();
  }

  const std::vector<PlanNodePtr>& sources() const override {
    return sources_;
  }

  int32_t offset() const {
    return offset_;
  }

  int32_t count() const {
    return count_;
  }

  bool isPartial() const {
    return isPartial_;
  }

  std::string_view name() const override {
    return "Limit";
  }

  folly::dynamic serialize() const override;

  static PlanNodePtr create(const folly::dynamic& obj, void* context);

 private:
  void addDetails(std::stringstream& stream) const override;

  const int32_t offset_;
  const int32_t count_;
  const bool isPartial_;
  const std::vector<PlanNodePtr> sources_;
};

/// Expands arrays and maps into separate columns. Arrays are expanded into a
/// single column, and maps are expanded into two columns (key, value). Can be
/// used to expand multiple columns. In this case will produce as many rows as
/// the highest cardinality array or map (the other columns are padded with
/// nulls). Optionally can produce an ordinality column that specifies the row
/// number starting with 1.
class UnnestNode : public PlanNode {
 public:
  /// @param replicateVariables Inputs that are projected as is
  /// @param unnestVariables Inputs that are unnested. Must be of type ARRAY or
  /// MAP.
  /// @param unnestNames Names to use for unnested outputs: one name for each
  /// array (element); two names for each map (key and value). The output names
  /// must appear in the same order as unnestVariables.
  /// @param ordinalityName Optional name for the ordinality columns. If not
  /// present, ordinality column is not produced.
  UnnestNode(
      const PlanNodeId& id,
      std::vector<FieldAccessTypedExprPtr> replicateVariables,
      std::vector<FieldAccessTypedExprPtr> unnestVariables,
      const std::vector<std::string>& unnestNames,
      const std::optional<std::string>& ordinalityName,
      const PlanNodePtr& source);

  /// The order of columns in the output is: replicated columns (in the order
  /// specified), unnested columns (in the order specified, for maps: key comes
  /// before value), optional ordinality column.
  const RowTypePtr& outputType() const override {
    return outputType_;
  }

  const std::vector<PlanNodePtr>& sources() const override {
    return sources_;
  }

  const std::vector<FieldAccessTypedExprPtr>& replicateVariables() const {
    return replicateVariables_;
  }

  const std::vector<FieldAccessTypedExprPtr>& unnestVariables() const {
    return unnestVariables_;
  }

  bool withOrdinality() const {
    return withOrdinality_;
  }

  std::string_view name() const override {
    return "Unnest";
  }

  folly::dynamic serialize() const override;

  static PlanNodePtr create(const folly::dynamic& obj, void* context);

 private:
  void addDetails(std::stringstream& stream) const override;

  const std::vector<FieldAccessTypedExprPtr> replicateVariables_;
  const std::vector<FieldAccessTypedExprPtr> unnestVariables_;
  const bool withOrdinality_;
  const std::vector<PlanNodePtr> sources_;
  RowTypePtr outputType_;
};

/// Checks that input contains at most one row. Return that row as is. If input
/// is empty, returns a single row with all values set to null. If input
/// contains more than one row raises an exception.
///
/// This plan node is used in query plans that use non-correlated sub-queries.
class EnforceSingleRowNode : public PlanNode {
 public:
  EnforceSingleRowNode(const PlanNodeId& id, PlanNodePtr source)
      : PlanNode(id), sources_{std::move(source)} {}

  const RowTypePtr& outputType() const override {
    return sources_[0]->outputType();
  }

  const std::vector<PlanNodePtr>& sources() const override {
    return sources_;
  }

  std::string_view name() const override {
    return "EnforceSingleRow";
  }

  folly::dynamic serialize() const override;

  static PlanNodePtr create(const folly::dynamic& obj, void* context);

 private:
  void addDetails(std::stringstream& stream) const override;

  const std::vector<PlanNodePtr> sources_;
};

/// Adds a new column named `idName` at the end of the input columns
/// with unique int64_t value per input row.
///
/// 64-bit unique id is built in following way:
///  - first 24 bits - task unique id
///  - next 40 bits - operator counter value
///
/// The task unique id is added to ensure the generated id is unique
/// across all the nodes executing the same query stage in a distributed
/// query execution.
class AssignUniqueIdNode : public PlanNode {
 public:
  AssignUniqueIdNode(
      const PlanNodeId& id,
      const std::string& idName,
      const int32_t taskUniqueId,
      PlanNodePtr source);

  const RowTypePtr& outputType() const override {
    return outputType_;
  }

  const std::vector<PlanNodePtr>& sources() const override {
    return sources_;
  }

  std::string_view name() const override {
    return "AssignUniqueId";
  }

  int32_t taskUniqueId() const {
    return taskUniqueId_;
  }

  const std::shared_ptr<std::atomic_int64_t>& uniqueIdCounter() const {
    return uniqueIdCounter_;
  };

  folly::dynamic serialize() const override;

  static PlanNodePtr create(const folly::dynamic& obj, void* context);

 private:
  void addDetails(std::stringstream& stream) const override;

  const int32_t taskUniqueId_;
  const std::vector<PlanNodePtr> sources_;
  RowTypePtr outputType_;
  std::shared_ptr<std::atomic_int64_t> uniqueIdCounter_;
};

/// PlanNode used for evaluating Sql window functions.
/// All window functions evaluated in the operator have the same
/// window spec (partition keys + order columns).
/// If no partition keys are specified, then all input rows
/// are considered to be in a single partition.
/// If no order by columns are specified, then the input rows order
/// is non-deterministic.
/// Each window function also has a frame which specifies the sliding
/// window over which it is computed. The frame
/// could be RANGE (based on peers which are all rows with the same
/// ORDER BY value) or ROWS (position based).
/// The frame bound types are CURRENT_ROW, (expression or UNBOUNDED)
/// ROWS_PRECEDING and (expression or UNBOUNDED) ROWS_FOLLOWING.
/// The WindowNode has one passthrough output column for each input
/// column followed by the results of the window functions.
class WindowNode : public PlanNode {
 public:
  enum class WindowType { kRange, kRows };

  static const char* windowTypeName(WindowType type);

  static WindowType windowTypeFromName(const std::string& name);

  enum class BoundType {
    kUnboundedPreceding,
    kPreceding,
    kCurrentRow,
    kFollowing,
    kUnboundedFollowing
  };

  static const char* boundTypeName(BoundType type);

  static BoundType boundTypeFromName(const std::string& name);

  struct Frame {
    WindowType type;
    BoundType startType;
    TypedExprPtr startValue;
    BoundType endType;
    TypedExprPtr endValue;

    folly::dynamic serialize() const;

    static Frame deserialize(const folly::dynamic& obj);
  };

  struct Function {
    CallTypedExprPtr functionCall;
    Frame frame;
    bool ignoreNulls;

    folly::dynamic serialize() const;

    static Function deserialize(const folly::dynamic& obj);
  };

  /// @param windowColumnNames specifies the output column
  /// names for each window function column. So
  /// windowColumnNames.length() = windowFunctions.length().
  WindowNode(
      PlanNodeId id,
      std::vector<FieldAccessTypedExprPtr> partitionKeys,
      std::vector<FieldAccessTypedExprPtr> sortingKeys,
      std::vector<SortOrder> sortingOrders,
      std::vector<std::string> windowColumnNames,
      std::vector<Function> windowFunctions,
      PlanNodePtr source);

  const std::vector<PlanNodePtr>& sources() const override {
    return sources_;
  }

  /// The outputType is the concatenation of the input columns
  /// with the output columns of each window function.
  const RowTypePtr& outputType() const override {
    return outputType_;
  }

  const std::vector<FieldAccessTypedExprPtr>& partitionKeys() const {
    return partitionKeys_;
  }

  const std::vector<FieldAccessTypedExprPtr>& sortingKeys() const {
    return sortingKeys_;
  }

  const std::vector<SortOrder>& sortingOrders() const {
    return sortingOrders_;
  }

  const std::vector<Function>& windowFunctions() const {
    return windowFunctions_;
  }

  std::string_view name() const override {
    return "Window";
  }

  folly::dynamic serialize() const override;

  static PlanNodePtr create(const folly::dynamic& obj, void* context);

 private:
  void addDetails(std::stringstream& stream) const override;

  const std::vector<FieldAccessTypedExprPtr> partitionKeys_;

  const std::vector<FieldAccessTypedExprPtr> sortingKeys_;
  const std::vector<SortOrder> sortingOrders_;

  const std::vector<Function> windowFunctions_;

  const std::vector<PlanNodePtr> sources_;

  const RowTypePtr outputType_;
};

<<<<<<< HEAD
} // namespace facebook::velox::core

template <>
struct fmt::formatter<facebook::velox::core::JoinType>
    : formatter<int> {
  auto format(
      facebook::velox::core::JoinType s,
      format_context& ctx) {
    return formatter<int>::format(static_cast<int>(s), ctx);
  }
};
=======
/// Optimized version of a WindowNode for a single row_number function with an
/// optional limit and no sorting.
/// The output of this node contains all input columns followed by a
/// 'rowNumberColumnName' BIGINT column.
class RowNumberNode : public PlanNode {
 public:
  /// @param partitionKeys Partitioning keys. May be empty.
  /// @param rowNumberColumnName Name of the column containing row numbers.
  /// @param limit Optional per-partition limit. If specified, the number of
  /// rows produced by this node will not exceed this value for any given
  /// partition. Extra rows will be dropped.
  RowNumberNode(
      PlanNodeId id,
      std::vector<FieldAccessTypedExprPtr> partitionKeys,
      const std::string& rowNumberColumnName,
      std::optional<int32_t> limit,
      PlanNodePtr source);

  const std::vector<PlanNodePtr>& sources() const override {
    return sources_;
  }

  const RowTypePtr& outputType() const override {
    return outputType_;
  }

  const std::vector<FieldAccessTypedExprPtr>& partitionKeys() const {
    return partitionKeys_;
  }

  std::optional<int32_t> limit() const {
    return limit_;
  }

  std::string_view name() const override {
    return "RowNumber";
  }

  folly::dynamic serialize() const override;

  static PlanNodePtr create(const folly::dynamic& obj, void* context);

 private:
  void addDetails(std::stringstream& stream) const override;

  const std::vector<FieldAccessTypedExprPtr> partitionKeys_;

  const std::optional<int32_t> limit_;

  const std::vector<PlanNodePtr> sources_;

  const RowTypePtr outputType_;
};

/// The MarkDistinct operator marks unique rows based on distinctKeys.
/// The result is put in a new markerName column alongside the original input.
/// @param markerName Name of the output mask channel.
/// @param distinctKeys Names of grouping keys.
/// column.
class MarkDistinctNode : public PlanNode {
 public:
  MarkDistinctNode(
      PlanNodeId id,
      std::string markerName,
      std::vector<FieldAccessTypedExprPtr> distinctKeys,
      PlanNodePtr source);

  const std::vector<PlanNodePtr>& sources() const override {
    return sources_;
  }

  /// The outputType is the concatenation of the input columns and mask column.
  const RowTypePtr& outputType() const override {
    return outputType_;
  }

  std::string_view name() const override {
    return "MarkDistinct";
  }

  const std::string& markerName() const {
    return markerName_;
  }

  const std::vector<FieldAccessTypedExprPtr>& distinctKeys() const {
    return distinctKeys_;
  }

  folly::dynamic serialize() const override;

  static PlanNodePtr create(const folly::dynamic& obj, void* context);

 private:
  void addDetails(std::stringstream& stream) const override;

  const std::string markerName_;

  const std::vector<FieldAccessTypedExprPtr> distinctKeys_;

  const std::vector<PlanNodePtr> sources_;

  const RowTypePtr outputType_;
};

/// Optimized version of a WindowNode for a single row_number function with a
/// limit over sorted partitions.
/// The output of this node contains all input columns followed by an optional
/// 'rowNumberColumnName' BIGINT column.
class TopNRowNumberNode : public PlanNode {
 public:
  /// @param partitionKeys Partitioning keys. May be empty.
  /// @param rowNumberColumnName Optional name of the column containing row
  /// numbers. If not specified, the output doesn't include 'row number' column.
  /// This is used when computing partial results.
  /// @param limit Per-partition limit. The number of
  /// rows produced by this node will not exceed this value for any given
  /// partition. Extra rows will be dropped.
  TopNRowNumberNode(
      PlanNodeId id,
      std::vector<FieldAccessTypedExprPtr> partitionKeys,
      std::vector<FieldAccessTypedExprPtr> sortingKeys,
      std::vector<SortOrder> sortingOrders,
      const std::optional<std::string>& rowNumberColumnName,
      int32_t limit,
      PlanNodePtr source);

  const std::vector<PlanNodePtr>& sources() const override {
    return sources_;
  }

  const RowTypePtr& outputType() const override {
    return outputType_;
  }

  const std::vector<FieldAccessTypedExprPtr>& partitionKeys() const {
    return partitionKeys_;
  }

  const std::vector<FieldAccessTypedExprPtr>& sortingKeys() const {
    return sortingKeys_;
  }

  const std::vector<SortOrder>& sortingOrders() const {
    return sortingOrders_;
  }

  int32_t limit() const {
    return limit_;
  }

  bool generateRowNumber() const {
    return outputType_->size() > sources_[0]->outputType()->size();
  }

  std::string_view name() const override {
    return "TopNRowNumber";
  }

  folly::dynamic serialize() const override;

  static PlanNodePtr create(const folly::dynamic& obj, void* context);

 private:
  void addDetails(std::stringstream& stream) const override;

  const std::vector<FieldAccessTypedExprPtr> partitionKeys_;

  const std::vector<FieldAccessTypedExprPtr> sortingKeys_;
  const std::vector<SortOrder> sortingOrders_;

  const int32_t limit_;

  const std::vector<PlanNodePtr> sources_;

  const RowTypePtr outputType_;
};

} // namespace facebook::velox::core
>>>>>>> 173a6bfc
<|MERGE_RESOLUTION|>--- conflicted
+++ resolved
@@ -2003,19 +2003,6 @@
   const RowTypePtr outputType_;
 };
 
-<<<<<<< HEAD
-} // namespace facebook::velox::core
-
-template <>
-struct fmt::formatter<facebook::velox::core::JoinType>
-    : formatter<int> {
-  auto format(
-      facebook::velox::core::JoinType s,
-      format_context& ctx) {
-    return formatter<int>::format(static_cast<int>(s), ctx);
-  }
-};
-=======
 /// Optimized version of a WindowNode for a single row_number function with an
 /// optional limit and no sorting.
 /// The output of this node contains all input columns followed by a
@@ -2194,4 +2181,13 @@
 };
 
 } // namespace facebook::velox::core
->>>>>>> 173a6bfc
+
+template <>
+struct fmt::formatter<facebook::velox::core::JoinType>
+    : formatter<int> {
+  auto format(
+      facebook::velox::core::JoinType s,
+      format_context& ctx) {
+    return formatter<int>::format(static_cast<int>(s), ctx);
+  }
+};